from fastapi import FastAPI, WebSocket, HTTPException, Depends, Request
from fastapi.middleware.cors import CORSMiddleware
from fastapi.responses import JSONResponse
import httpx
import uuid
import json
import os
from typing import Dict, List, Optional
import asyncio

# Import AI Gateway routes
from .interfaces.api.ai_gateway_routes import router as ai_gateway_router

app = FastAPI(title="Sheikh Backend API")

# Include AI Gateway routes
app.include_router(ai_gateway_router, prefix="/api/v1")

# Enable CORS
app.add_middleware(
    CORSMiddleware,
    allow_origins=["*"],
    allow_credentials=True,
    allow_methods=["*"],
    allow_headers=["*"],
)

# In-memory session storage
sessions = {}
sandbox_url = os.environ.get("SANDBOX_URL", "http://localhost:8080")

@app.get("/api/v1/health")
async def health_check():
    """Health check endpoint"""
    return {"status": "ok", "service": "sheikh-backend"}

@app.put("/api/v1/sessions")
async def create_session():
    """Create a new conversation session"""
    session_id = str(uuid.uuid4())
    sessions[session_id] = {
        "id": session_id,
        "title": "New Session",
        "events": [],
        "created_at": asyncio.get_event_loop().time(),
        "updated_at": asyncio.get_event_loop().time(),
    }
    return {"code": 0, "msg": "success", "data": {"session_id": session_id}}

@app.get("/api/v1/sessions/{session_id}")
async def get_session(session_id: str):
    """Get session information including conversation history"""
    if session_id not in sessions:
        raise HTTPException(status_code=404, detail="Session not found")

    return {
        "code": 0,
        "msg": "success",
        "data": sessions[session_id]
    }

@app.get("/api/v1/sessions")
async def list_sessions():
    """Get list of all sessions"""
    session_list = []
    for session_id, session in sessions.items():
        latest_message = ""
        if session["events"]:
            latest_message = session["events"][-1].get("content", "")

        session_list.append({
            "session_id": session_id,
            "title": session["title"],
            "latest_message": latest_message,
            "latest_message_at": session["updated_at"],
            "status": "active",
            "unread_message_count": 0
        })

    return {"code": 0, "msg": "success", "data": {"sessions": session_list}}

@app.delete("/api/v1/sessions/{session_id}")
async def delete_session(session_id: str):
    """Delete a session"""
    if session_id not in sessions:
        raise HTTPException(status_code=404, detail="Session not found")

    del sessions[session_id]
    return {"code": 0, "msg": "success", "data": None}

@app.post("/api/v1/sessions/{session_id}/stop")
async def stop_session(session_id: str):
    """Stop an active session"""
    if session_id not in sessions:
        raise HTTPException(status_code=404, detail="Session not found")

    # Add logic to stop any active processes if needed

    return {"code": 0, "msg": "success", "data": None}

@app.post("/api/v1/sessions/{session_id}/chat")
async def chat(session_id: str, request: Request):
    """Send a message to the session and receive streaming response"""
    if session_id not in sessions:
        raise HTTPException(status_code=404, detail="Session not found")

    data = await request.json()
    message = data.get("message", "")
    timestamp = data.get("timestamp", asyncio.get_event_loop().time())
    event_id = data.get("event_id", str(uuid.uuid4()))

    # Add user message to session history
    sessions[session_id]["events"].append({
        "id": event_id,
        "role": "user",
        "content": message,
        "timestamp": timestamp
    })

    # Update session timestamp
    sessions[session_id]["updated_at"] = asyncio.get_event_loop().time()

    # In a real implementation, this would connect to an AI service
    # For now, we'll just echo back a simple response
    response_event_id = str(uuid.uuid4())
    sessions[session_id]["events"].append({
        "id": response_event_id,
        "role": "assistant",
        "content": f"Echo: {message}",
        "timestamp": asyncio.get_event_loop().time()
    })

    return {
        "code": 0,
        "msg": "success",
        "data": {
            "event_id": response_event_id
        }
    }

@app.post("/api/v1/sandbox/execute")
async def execute_code(request: Request):
    """Execute code in the sandbox environment"""
    data = await request.json()
    code = data.get("code", "")
    language = data.get("language", "javascript")

    # Forward the request to the sandbox service
    async with httpx.AsyncClient() as client:
        try:
            response = await client.post(
                f"{sandbox_url}/execute",
                json={"code": code, "language": language}
            )
            return response.json()
        except httpx.RequestError:
            raise HTTPException(status_code=500, detail="Failed to connect to sandbox service")

<<<<<<< HEAD
_TRUE_VALUES = {"1", "true", "yes", "on"}


def _env_flag(name: str, default: bool) -> bool:
    """Return a boolean value for environment variable ``name``."""

    value = os.environ.get(name)
    if value is None:
        return default
    return value.lower() in _TRUE_VALUES


def run(*, host: Optional[str] = None, port: Optional[int] = None, reload: Optional[bool] = None) -> None:
    """Run the FastAPI application using Uvicorn.

    Parameters
    ----------
    host:
        Host interface for Uvicorn to bind to. Defaults to ``0.0.0.0`` or the
        ``UVICORN_HOST`` environment variable if provided.
    port:
        TCP port for the HTTP server. Defaults to the ``PORT`` environment
        variable or ``8000``.
    reload:
        Whether Uvicorn should start in auto-reload mode. Defaults to the value
        of ``UVICORN_RELOAD`` and falls back to ``True`` for development.
    """

    import uvicorn

    resolved_host = host or os.environ.get("UVICORN_HOST", "0.0.0.0")
    resolved_port = port or int(os.environ.get("PORT", 8000))
    resolved_reload = reload if reload is not None else _env_flag("UVICORN_RELOAD", True)

    uvicorn.run(app, host=resolved_host, port=resolved_port, reload=resolved_reload)
=======
def run() -> None:
    """Run the FastAPI application using Uvicorn."""
    import uvicorn

    port = int(os.environ.get("PORT", 8000))
    uvicorn.run(app, host="0.0.0.0", port=port, reload=True)
>>>>>>> 53ca8eb6


if __name__ == "__main__":
    run()<|MERGE_RESOLUTION|>--- conflicted
+++ resolved
@@ -156,51 +156,6 @@
         except httpx.RequestError:
             raise HTTPException(status_code=500, detail="Failed to connect to sandbox service")
 
-<<<<<<< HEAD
-_TRUE_VALUES = {"1", "true", "yes", "on"}
-
-
-def _env_flag(name: str, default: bool) -> bool:
-    """Return a boolean value for environment variable ``name``."""
-
-    value = os.environ.get(name)
-    if value is None:
-        return default
-    return value.lower() in _TRUE_VALUES
-
-
-def run(*, host: Optional[str] = None, port: Optional[int] = None, reload: Optional[bool] = None) -> None:
-    """Run the FastAPI application using Uvicorn.
-
-    Parameters
-    ----------
-    host:
-        Host interface for Uvicorn to bind to. Defaults to ``0.0.0.0`` or the
-        ``UVICORN_HOST`` environment variable if provided.
-    port:
-        TCP port for the HTTP server. Defaults to the ``PORT`` environment
-        variable or ``8000``.
-    reload:
-        Whether Uvicorn should start in auto-reload mode. Defaults to the value
-        of ``UVICORN_RELOAD`` and falls back to ``True`` for development.
-    """
-
-    import uvicorn
-
-    resolved_host = host or os.environ.get("UVICORN_HOST", "0.0.0.0")
-    resolved_port = port or int(os.environ.get("PORT", 8000))
-    resolved_reload = reload if reload is not None else _env_flag("UVICORN_RELOAD", True)
-
-    uvicorn.run(app, host=resolved_host, port=resolved_port, reload=resolved_reload)
-=======
-def run() -> None:
-    """Run the FastAPI application using Uvicorn."""
-    import uvicorn
-
-    port = int(os.environ.get("PORT", 8000))
-    uvicorn.run(app, host="0.0.0.0", port=port, reload=True)
->>>>>>> 53ca8eb6
-
 
 if __name__ == "__main__":
     run()